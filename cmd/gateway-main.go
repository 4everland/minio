/*
 * Minio Cloud Storage, (C) 2017 Minio, Inc.
 *
 * Licensed under the Apache License, Version 2.0 (the "License");
 * you may not use this file except in compliance with the License.
 * You may obtain a copy of the License at
 *
 *     http://www.apache.org/licenses/LICENSE-2.0
 *
 * Unless required by applicable law or agreed to in writing, software
 * distributed under the License is distributed on an "AS IS" BASIS,
 * WITHOUT WARRANTIES OR CONDITIONS OF ANY KIND, either express or implied.
 * See the License for the specific language governing permissions and
 * limitations under the License.
 */

package cmd

import (
	"errors"
	"fmt"
	"net/url"
	"os"
	"strings"

	"github.com/gorilla/mux"
	"github.com/minio/cli"
)

var gatewayTemplate = `NAME:
  {{.HelpName}} - {{.Usage}}

USAGE:
  {{.HelpName}} {{if .VisibleFlags}}[FLAGS]{{end}} BACKEND [ENDPOINT]
{{if .VisibleFlags}}
FLAGS:
  {{range .VisibleFlags}}{{.}}
  {{end}}{{end}}
BACKEND:
  azure: Microsoft Azure Blob Storage. Default ENDPOINT is https://core.windows.net
<<<<<<< HEAD
=======
  s3: Amazon Simple Storage Service (S3). Default ENDPOINT is https://s3.amazonaws.com
>>>>>>> bb4efbf2

ENVIRONMENT VARIABLES:
  ACCESS:
     MINIO_ACCESS_KEY: Username or access key of your storage backend.
     MINIO_SECRET_KEY: Password or secret key of your storage backend.

EXAMPLES:
  1. Start minio gateway server for Azure Blob Storage backend.
      $ export MINIO_ACCESS_KEY=azureaccountname
      $ export MINIO_SECRET_KEY=azureaccountkey
      $ {{.HelpName}} azure
<<<<<<< HEAD
=======

  2. Start minio gateway server for AWS S3 backend.
      $ export MINIO_ACCESS_KEY=accesskey
      $ export MINIO_SECRET_KEY=secretkey
      $ {{.HelpName}} s3

  3. Start minio gateway server for S3 backend on custom endpoint.
      $ export MINIO_ACCESS_KEY=Q3AM3UQ867SPQQA43P2F
      $ export MINIO_SECRET_KEY=zuf+tfteSlswRu7BJ86wekitnifILbZam1KYY3TG
      $ {{.HelpName}} s3 https://play.minio.io:9000
>>>>>>> bb4efbf2
`

var gatewayCmd = cli.Command{
	Name:               "gateway",
	Usage:              "Start object storage gateway.",
	Action:             gatewayMain,
	CustomHelpTemplate: gatewayTemplate,
	Flags: append(serverFlags,
		cli.BoolFlag{
			Name:  "quiet",
			Usage: "Disable startup banner.",
		},
	),
	HideHelpCommand: true,
}

// Represents the type of the gateway backend.
type gatewayBackend string

const (
	azureBackend gatewayBackend = "azure"
	s3Backend    gatewayBackend = "s3"
	// Add more backends here.
)

// Returns access and secretkey set from environment variables.
func mustGetGatewayCredsFromEnv() (accessKey, secretKey string) {
	// Fetch access keys from environment variables.
	accessKey = os.Getenv("MINIO_ACCESS_KEY")
	secretKey = os.Getenv("MINIO_SECRET_KEY")
	if accessKey == "" || secretKey == "" {
		fatalIf(errors.New("Missing credentials"), "Access and secret keys are mandatory to run Minio gateway server.")
	}
	return accessKey, secretKey
}

// Initialize gateway layer depending on the backend type.
// Supported backend types are
//
// - Azure Blob Storage.
// - Add your favorite backend here.
<<<<<<< HEAD
func newGatewayLayer(backendType, endPoint, accessKey, secretKey string, secure bool) (GatewayLayer, error) {
	if gatewayBackend(backendType) != azureBackend {
		return nil, fmt.Errorf("Unrecognized backend type %s", backendType)
	}
	return newAzureLayer(endPoint, accessKey, secretKey, secure)
=======
func newGatewayLayer(backendType, endpoint, accessKey, secretKey string, secure bool) (GatewayLayer, error) {
	switch gatewayBackend(backendType) {
	case azureBackend:
		return newAzureLayer(endpoint, accessKey, secretKey, secure)
	case s3Backend:
		return newS3Gateway(endpoint, accessKey, secretKey, secure)
	}

	return nil, fmt.Errorf("Unrecognized backend type %s", backendType)
>>>>>>> bb4efbf2
}

// Initialize a new gateway config.
//
// DO NOT save this config, this is meant to be
// only used in memory.
func newGatewayConfig(accessKey, secretKey, region string) error {
	// Initialize server config.
	srvCfg := newServerConfigV18()

	// If env is set for a fresh start, save them to config file.
	srvCfg.SetCredential(credential{
		AccessKey: accessKey,
		SecretKey: secretKey,
	})

	// Set custom region.
	srvCfg.SetRegion(region)

	// hold the mutex lock before a new config is assigned.
	// Save the new config globally.
	// unlock the mutex.
	serverConfigMu.Lock()
	serverConfig = srvCfg
	serverConfigMu.Unlock()

	return nil
}

// Return endpoint.
func parseGatewayEndpoint(arg string) (endPoint string, secure bool, err error) {
	schemeSpecified := len(strings.Split(arg, "://")) > 1
	if !schemeSpecified {
		// Default connection will be "secure".
		arg = "https://" + arg
	}
<<<<<<< HEAD
=======

>>>>>>> bb4efbf2
	u, err := url.Parse(arg)
	if err != nil {
		return "", false, err
	}

	switch u.Scheme {
	case "http":
		return u.Host, false, nil
	case "https":
		return u.Host, true, nil
	default:
		return "", false, fmt.Errorf("Unrecognized scheme %s", u.Scheme)
	}
}

// Handler for 'minio gateway'.
func gatewayMain(ctx *cli.Context) {
	if !ctx.Args().Present() || ctx.Args().First() == "help" {
		cli.ShowCommandHelpAndExit(ctx, "gateway", 1)
	}

	// Fetch access and secret key from env.
	accessKey, secretKey := mustGetGatewayCredsFromEnv()

	// Initialize new gateway config.
	//
	// TODO: add support for custom region when we add
	// support for S3 backend storage, currently this can
	// default to "us-east-1"
	newGatewayConfig(accessKey, secretKey, globalMinioDefaultRegion)

	// Get quiet flag from command line argument.
	quietFlag := ctx.Bool("quiet") || ctx.GlobalBool("quiet")
	if quietFlag {
		log.EnableQuiet()
	}

	// First argument is selected backend type.
	backendType := ctx.Args().First()

	// Second argument is endpoint.	If no endpoint is specified then the
	// gateway implementation should use a default setting.
	endPoint, secure, err := parseGatewayEndpoint(ctx.Args().Get(1))
<<<<<<< HEAD
	if err != nil {
		console.Fatalf("Unable to parse endpoint. Error: %s", err)
	}

	// Create certs path for SSL configuration.
	err = createConfigDir()
	if err != nil {
		console.Fatalf("Unable to create configuration directory. Error: %s", err)
	}

	newObject, err := newGatewayLayer(backendType, endPoint, accessKey, secretKey, secure)
	if err != nil {
		console.Fatalf("Unable to initialize gateway layer. Error: %s", err)
	}
=======
	fatalIf(err, "Unable to parse endpoint")

	// Create certs path for SSL configuration.
	fatalIf(createConfigDir(), "Unable to create configuration directory")

	newObject, err := newGatewayLayer(backendType, endPoint, accessKey, secretKey, secure)
	fatalIf(err, "Unable to initialize gateway layer")
>>>>>>> bb4efbf2

	initNSLock(false) // Enable local namespace lock.

	router := mux.NewRouter().SkipClean(true)
	registerGatewayAPIRouter(router, newObject)

	var handlerFns = []HandlerFunc{
		// Validate all the incoming paths.
		setPathValidityHandler,
		// Limits all requests size to a maximum fixed limit
		setRequestSizeLimitHandler,
		// Adds 'crossdomain.xml' policy handler to serve legacy flash clients.
		setCrossDomainPolicy,
		// Validates all incoming requests to have a valid date header.
		setTimeValidityHandler,
		// CORS setting for all browser API requests.
		setCorsHandler,
		// Validates all incoming URL resources, for invalid/unsupported
		// resources client receives a HTTP error.
		setIgnoreResourcesHandler,
		// Auth handler verifies incoming authorization headers and
		// routes them accordingly. Client receives a HTTP error for
		// invalid/unsupported signatures.
		setAuthHandler,
	}

	apiServer := NewServerMux(ctx.String("address"), registerHandlers(router, handlerFns...))

	_, _, globalIsSSL, err = getSSLConfig()
	fatalIf(err, "Invalid SSL key file")

	// Start server, automatically configures TLS if certs are available.
	go func() {
		cert, key := "", ""
		if globalIsSSL {
			cert, key = getPublicCertFile(), getPrivateKeyFile()
		}

		aerr := apiServer.ListenAndServe(cert, key)
		fatalIf(aerr, "Failed to start minio server")
	}()

	// Once endpoints are finalized, initialize the new object api.
	globalObjLayerMutex.Lock()
	globalObjectAPI = newObject
	globalObjLayerMutex.Unlock()

	// Prints the formatted startup message once object layer is initialized.
	if !quietFlag {
		mode := ""
		if gatewayBackend(backendType) == azureBackend {
			mode = globalMinioModeGatewayAzure
		} else if gatewayBackend(backendType) == s3Backend {
			mode = globalMinioModeGatewayS3
		}
		checkUpdate(mode)
		apiEndpoints := getAPIEndpoints(apiServer.Addr)
		printGatewayStartupMessage(apiEndpoints, accessKey, secretKey, backendType)
	}

	<-globalServiceDoneCh
}<|MERGE_RESOLUTION|>--- conflicted
+++ resolved
@@ -38,10 +38,7 @@
   {{end}}{{end}}
 BACKEND:
   azure: Microsoft Azure Blob Storage. Default ENDPOINT is https://core.windows.net
-<<<<<<< HEAD
-=======
   s3: Amazon Simple Storage Service (S3). Default ENDPOINT is https://s3.amazonaws.com
->>>>>>> bb4efbf2
 
 ENVIRONMENT VARIABLES:
   ACCESS:
@@ -53,8 +50,6 @@
       $ export MINIO_ACCESS_KEY=azureaccountname
       $ export MINIO_SECRET_KEY=azureaccountkey
       $ {{.HelpName}} azure
-<<<<<<< HEAD
-=======
 
   2. Start minio gateway server for AWS S3 backend.
       $ export MINIO_ACCESS_KEY=accesskey
@@ -65,7 +60,6 @@
       $ export MINIO_ACCESS_KEY=Q3AM3UQ867SPQQA43P2F
       $ export MINIO_SECRET_KEY=zuf+tfteSlswRu7BJ86wekitnifILbZam1KYY3TG
       $ {{.HelpName}} s3 https://play.minio.io:9000
->>>>>>> bb4efbf2
 `
 
 var gatewayCmd = cli.Command{
@@ -107,13 +101,6 @@
 //
 // - Azure Blob Storage.
 // - Add your favorite backend here.
-<<<<<<< HEAD
-func newGatewayLayer(backendType, endPoint, accessKey, secretKey string, secure bool) (GatewayLayer, error) {
-	if gatewayBackend(backendType) != azureBackend {
-		return nil, fmt.Errorf("Unrecognized backend type %s", backendType)
-	}
-	return newAzureLayer(endPoint, accessKey, secretKey, secure)
-=======
 func newGatewayLayer(backendType, endpoint, accessKey, secretKey string, secure bool) (GatewayLayer, error) {
 	switch gatewayBackend(backendType) {
 	case azureBackend:
@@ -123,7 +110,6 @@
 	}
 
 	return nil, fmt.Errorf("Unrecognized backend type %s", backendType)
->>>>>>> bb4efbf2
 }
 
 // Initialize a new gateway config.
@@ -160,10 +146,7 @@
 		// Default connection will be "secure".
 		arg = "https://" + arg
 	}
-<<<<<<< HEAD
-=======
-
->>>>>>> bb4efbf2
+
 	u, err := url.Parse(arg)
 	if err != nil {
 		return "", false, err
@@ -207,22 +190,6 @@
 	// Second argument is endpoint.	If no endpoint is specified then the
 	// gateway implementation should use a default setting.
 	endPoint, secure, err := parseGatewayEndpoint(ctx.Args().Get(1))
-<<<<<<< HEAD
-	if err != nil {
-		console.Fatalf("Unable to parse endpoint. Error: %s", err)
-	}
-
-	// Create certs path for SSL configuration.
-	err = createConfigDir()
-	if err != nil {
-		console.Fatalf("Unable to create configuration directory. Error: %s", err)
-	}
-
-	newObject, err := newGatewayLayer(backendType, endPoint, accessKey, secretKey, secure)
-	if err != nil {
-		console.Fatalf("Unable to initialize gateway layer. Error: %s", err)
-	}
-=======
 	fatalIf(err, "Unable to parse endpoint")
 
 	// Create certs path for SSL configuration.
@@ -230,7 +197,6 @@
 
 	newObject, err := newGatewayLayer(backendType, endPoint, accessKey, secretKey, secure)
 	fatalIf(err, "Unable to initialize gateway layer")
->>>>>>> bb4efbf2
 
 	initNSLock(false) // Enable local namespace lock.
 
